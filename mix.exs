--- conflicted
+++ resolved
@@ -2,25 +2,7 @@
 
   @version "0.7.0"
 
-<<<<<<< HEAD
   use Mix.Project
-=======
-  def project, do: [
-    app: :nerves_io_led,
-    version: version(),
-    elixir: "~> 1.0",
-    deps: deps(),
-    name: "Nerves.IO.Led",
-    description: "Functions to drive LEDs on embedded systems",
-    package: package(),
-    docs: [
-      source_ref: "v#{version}", main: "Nerves.IO.led",
-      source_url: "https://github.com/nerves-project/nerves_io_led",
-      main: "extra-readme",
-      extras: [ "README.md", "CHANGELOG.md"]
-    ]
-  ]
->>>>>>> ed33e622
 
   def project do
     [ app: :nerves_leds,
@@ -34,7 +16,7 @@
       docs: [
         source_ref: "v#{@version}", main: "Nerves.Leds",
         source_url: "https://github.com/nerves-project/nerves_leds",
-#        main: "extra-readme",
+#       main: "extra-readme",
         extras: [ "README.md", "CHANGELOG.md"] ]]
   end
 
